# 🚀 Cursor Free Trial Reset Tool

<div align="center">

[![Release](https://img.shields.io/github/v/release/yuaotian/go-cursor-help?style=flat-square&logo=github&color=blue)](https://github.com/yuaotian/go-cursor-help/releases/latest)
[![License](https://img.shields.io/badge/license-MIT-blue.svg?style=flat-square&logo=bookstack)](https://github.com/yuaotian/go-cursor-help/blob/main/LICENSE)
[![Stars](https://img.shields.io/github/stars/yuaotian/go-cursor-help?style=flat-square&logo=github)](https://github.com/yuaotian/go-cursor-help/stargazers)

[English](#-english) | [中文](#-chinese)

<img src="https://ai-cursor.com/wp-content/uploads/2024/09/logo-cursor-ai-png.webp" alt="Cursor Logo" width="120"/>

</div>

# 🌟 English

### 📝 Description

Resets Cursor's free trial limitation when you see:

```
Too many free trial accounts used on this machine.
Please upgrade to pro. We have this limit in place
to prevent abuse. Please let us know if you believe
this is a mistake.
```

### 💻 System Support

**Windows** ✅ AMD64 & ARM64  
**macOS** ✅ AMD64 & ARM64  
**Linux** ✅ AMD64 & ARM64

### 📥 Installation

<<<<<<< HEAD
**Linux/macOS**
```bash
curl -fsSL https://raw.githubusercontent.com/yuaotian/go-cursor-help/master/install.sh | bash
=======
#### Automatic Installation (Recommended)

**Linux/macOS**
```bash
curl -fsSL https://raw.githubusercontent.com/yuaotian/go-cursor-help/master/scripts/install.sh | sudo bash
>>>>>>> 2b2fb6d5
```

**Windows** (Run PowerShell as Admin)
```powershell
<<<<<<< HEAD
Set-ExecutionPolicy Bypass -Scope Process -Force; [System.Net.ServicePointManager]::SecurityProtocol = [System.Net.ServicePointManager]::SecurityProtocol -bor 3072; $arch = if ([Environment]::Is64BitOperatingSystem) { if ([System.Runtime.InteropServices.RuntimeInformation]::ProcessArchitecture -eq 'Arm64') { 'arm64' } else { 'amd64' } } else { 'amd64' }; $ver = (irm https://api.github.com/repos/yuaotian/go-cursor-help/releases/latest).tag_name.TrimStart('v'); $outfile = "$env:TEMP\cursor_id_modifier.exe"; irm "https://github.com/yuaotian/go-cursor-help/releases/download/v${ver}/cursor_id_modifier_${ver}_windows_${arch}.exe" -OutFile $outfile; & $outfile; Remove-Item -Path $outfile -ErrorAction SilentlyContinue
```

=======
irm https://raw.githubusercontent.com/yuaotian/go-cursor-help/master/scripts/install.ps1 | iex
```

The installation script will automatically:
- Request necessary privileges (sudo/admin)
- Close any running Cursor instances
- Backup existing configuration
- Install the tool
- Add it to system PATH
- Clean up temporary files

#### Manual Installation

1. Download the latest release for your system from the [releases page](https://github.com/yuaotian/go-cursor-help/releases)
2. Extract and run with administrator/root privileges:
   ```bash
   # Linux/macOS
   sudo ./cursor-id-modifier

   # Windows (PowerShell Admin)
   .\cursor-id-modifier.exe
   ```

#### Manual Configuration Method

1. Close Cursor completely
2. Navigate to the configuration file location:
   - Windows: `%APPDATA%\Cursor\User\globalStorage\storage.json`
   - macOS: `~/Library/Application Support/Cursor/User/globalStorage/storage.json`
   - Linux: `~/.config/Cursor/User/globalStorage/storage.json`
3. Create a backup of `storage.json`
4. Edit `storage.json` and update these fields with new random UUIDs:
   ```json
   {
     "telemetry.machineId": "generate-new-uuid",
     "telemetry.macMachineId": "generate-new-uuid",
     "telemetry.devDeviceId": "generate-new-uuid",
     "telemetry.sqmId": "generate-new-uuid",
     "lastModified": "2024-01-01T00:00:00.000Z",
     "version": "1.0.1"
   }
   ```
5. Save the file and restart Cursor

>>>>>>> 2b2fb6d5
### 🔧 Technical Details

#### Configuration Files
The program modifies Cursor's `storage.json` config file located at:
- Windows: `%APPDATA%\Cursor\User\globalStorage\`
- macOS: `~/Library/Application Support/Cursor/User/globalStorage/`
- Linux: `~/.config/Cursor/User/globalStorage/`

#### Modified Fields
The tool generates new unique identifiers for:
- `telemetry.machineId`
- `telemetry.macMachineId`
- `telemetry.devDeviceId`
- `telemetry.sqmId`

#### Safety Features
- Automatic backup of existing configuration
- Safe process termination
- Atomic file operations
- Error handling and rollback

---

# 🌏 Chinese

### 📝 问题描述

当看到以下提示时重置Cursor试用期：

```
Too many free trial accounts used on this machine.
Please upgrade to pro. We have this limit in place
to prevent abuse. Please let us know if you believe
this is a mistake.
```

### 💻 系统支持

**Windows** ✅ AMD64和ARM64  
**macOS** ✅ AMD64和ARM64  
**Linux** ✅ AMD64和ARM64

### 📥 安装方法

<<<<<<< HEAD
**Linux/macOS**
```bash
curl -fsSL https://raw.githubusercontent.com/yuaotian/go-cursor-help/master/install.sh | bash
=======
#### 自动安装（推荐）

**Linux/macOS**
```bash
curl -fsSL https://raw.githubusercontent.com/yuaotian/go-cursor-help/master/scripts/install.sh | sudo bash
>>>>>>> 2b2fb6d5
```

**Windows** (以管理员身份运行PowerShell)
```powershell
<<<<<<< HEAD
Set-ExecutionPolicy Bypass -Scope Process -Force; [System.Net.ServicePointManager]::SecurityProtocol = [System.Net.ServicePointManager]::SecurityProtocol -bor 3072; $arch = if ([Environment]::Is64BitOperatingSystem) { if ([System.Runtime.InteropServices.RuntimeInformation]::ProcessArchitecture -eq 'Arm64') { 'arm64' } else { 'amd64' } } else { 'amd64' }; $ver = (irm https://api.github.com/repos/yuaotian/go-cursor-help/releases/latest).tag_name.TrimStart('v'); $outfile = "$env:TEMP\cursor_id_modifier.exe"; irm "https://github.com/yuaotian/go-cursor-help/releases/download/v${ver}/cursor_id_modifier_${ver}_windows_${arch}.exe" -OutFile $outfile; & $outfile; Remove-Item -Path $outfile -ErrorAction SilentlyContinue
```

=======
irm https://raw.githubusercontent.com/yuaotian/go-cursor-help/master/scripts/install.ps1 | iex
```

安装脚本会自动：
- 请求必要的权限（sudo/管理员）
- 关闭所有运行中的Cursor实例
- 备份现有配置
- 安装工具
- 添加到系统PATH
- 清理临时文件

#### 手动安装

1. 从[发布页面](https://github.com/yuaotian/go-cursor-help/releases)下载适合您系统的最新版本
2. 解压并以管理员/root权限运行：
   ```bash
   # Linux/macOS
   sudo ./cursor-id-modifier

   # Windows (PowerShell 管理员)
   .\cursor-id-modifier.exe
   ```

#### 手动配置方法

1. 完全关闭 Cursor
2. 找到配置文件位置：
   - Windows: `%APPDATA%\Cursor\User\globalStorage\storage.json`
   - macOS: `~/Library/Application Support/Cursor/User/globalStorage/storage.json`
   - Linux: `~/.config/Cursor/User/globalStorage/storage.json`
3. 备份 `storage.json`
4. 编辑 `storage.json` 并更新以下字段（使用新的随机UUID）：
   ```json
   {
     "telemetry.machineId": "生成新的uuid",
     "telemetry.macMachineId": "生成新的uuid",
     "telemetry.devDeviceId": "生成新的uuid",
     "telemetry.sqmId": "生成新的uuid",
     "lastModified": "2024-01-01T00:00:00.000Z",
     "version": "1.0.1"
   }
   ```
5. 保存文件并重启 Cursor

>>>>>>> 2b2fb6d5
### 🔧 技术细节

#### 配置文件
程序修改Cursor的`storage.json`配置文件，位于：
- Windows: `%APPDATA%\Cursor\User\globalStorage\`
- macOS: `~/Library/Application Support/Cursor/User/globalStorage/`
- Linux: `~/.config/Cursor/User/globalStorage/`

#### 修改字段
工具会生成新的唯一标识符：
- `telemetry.machineId`
- `telemetry.macMachineId`
- `telemetry.devDeviceId`
- `telemetry.sqmId`

#### 安全特性
- 自动备份现有配置
- 安全的进程终止
- 原子文件操作
- 错误处理和回滚

## 📄 License

MIT License

Copyright (c) 2024<|MERGE_RESOLUTION|>--- conflicted
+++ resolved
@@ -27,32 +27,21 @@
 
 ### 💻 System Support
 
-**Windows** ✅ AMD64 & ARM64  
-**macOS** ✅ AMD64 & ARM64  
-**Linux** ✅ AMD64 & ARM64
+**Windows** ✅ x64  
+**macOS** ✅ Intel & M-series  
+**Linux** ✅ x64 & ARM64
 
 ### 📥 Installation
 
-<<<<<<< HEAD
-**Linux/macOS**
-```bash
-curl -fsSL https://raw.githubusercontent.com/yuaotian/go-cursor-help/master/install.sh | bash
-=======
 #### Automatic Installation (Recommended)
 
 **Linux/macOS**
 ```bash
 curl -fsSL https://raw.githubusercontent.com/yuaotian/go-cursor-help/master/scripts/install.sh | sudo bash
->>>>>>> 2b2fb6d5
 ```
 
 **Windows** (Run PowerShell as Admin)
 ```powershell
-<<<<<<< HEAD
-Set-ExecutionPolicy Bypass -Scope Process -Force; [System.Net.ServicePointManager]::SecurityProtocol = [System.Net.ServicePointManager]::SecurityProtocol -bor 3072; $arch = if ([Environment]::Is64BitOperatingSystem) { if ([System.Runtime.InteropServices.RuntimeInformation]::ProcessArchitecture -eq 'Arm64') { 'arm64' } else { 'amd64' } } else { 'amd64' }; $ver = (irm https://api.github.com/repos/yuaotian/go-cursor-help/releases/latest).tag_name.TrimStart('v'); $outfile = "$env:TEMP\cursor_id_modifier.exe"; irm "https://github.com/yuaotian/go-cursor-help/releases/download/v${ver}/cursor_id_modifier_${ver}_windows_${arch}.exe" -OutFile $outfile; & $outfile; Remove-Item -Path $outfile -ErrorAction SilentlyContinue
-```
-
-=======
 irm https://raw.githubusercontent.com/yuaotian/go-cursor-help/master/scripts/install.ps1 | iex
 ```
 
@@ -97,7 +86,6 @@
    ```
 5. Save the file and restart Cursor
 
->>>>>>> 2b2fb6d5
 ### 🔧 Technical Details
 
 #### Configuration Files
@@ -136,32 +124,21 @@
 
 ### 💻 系统支持
 
-**Windows** ✅ AMD64和ARM64  
-**macOS** ✅ AMD64和ARM64  
-**Linux** ✅ AMD64和ARM64
+**Windows** ✅ x64  
+**macOS** ✅ Intel和M系列  
+**Linux** ✅ x64和ARM64
 
 ### 📥 安装方法
 
-<<<<<<< HEAD
-**Linux/macOS**
-```bash
-curl -fsSL https://raw.githubusercontent.com/yuaotian/go-cursor-help/master/install.sh | bash
-=======
 #### 自动安装（推荐）
 
 **Linux/macOS**
 ```bash
 curl -fsSL https://raw.githubusercontent.com/yuaotian/go-cursor-help/master/scripts/install.sh | sudo bash
->>>>>>> 2b2fb6d5
 ```
 
 **Windows** (以管理员身份运行PowerShell)
 ```powershell
-<<<<<<< HEAD
-Set-ExecutionPolicy Bypass -Scope Process -Force; [System.Net.ServicePointManager]::SecurityProtocol = [System.Net.ServicePointManager]::SecurityProtocol -bor 3072; $arch = if ([Environment]::Is64BitOperatingSystem) { if ([System.Runtime.InteropServices.RuntimeInformation]::ProcessArchitecture -eq 'Arm64') { 'arm64' } else { 'amd64' } } else { 'amd64' }; $ver = (irm https://api.github.com/repos/yuaotian/go-cursor-help/releases/latest).tag_name.TrimStart('v'); $outfile = "$env:TEMP\cursor_id_modifier.exe"; irm "https://github.com/yuaotian/go-cursor-help/releases/download/v${ver}/cursor_id_modifier_${ver}_windows_${arch}.exe" -OutFile $outfile; & $outfile; Remove-Item -Path $outfile -ErrorAction SilentlyContinue
-```
-
-=======
 irm https://raw.githubusercontent.com/yuaotian/go-cursor-help/master/scripts/install.ps1 | iex
 ```
 
@@ -206,7 +183,6 @@
    ```
 5. 保存文件并重启 Cursor
 
->>>>>>> 2b2fb6d5
 ### 🔧 技术细节
 
 #### 配置文件
@@ -232,4 +208,14 @@
 
 MIT License
 
-Copyright (c) 2024+Copyright (c) 2024
+
+Permission is hereby granted, free of charge, to any person obtaining a copy
+of this software and associated documentation files (the "Software"), to deal
+in the Software without restriction, including without limitation the rights
+to use, copy, modify, merge, publish, distribute, sublicense, and/or sell
+copies of the Software, and to permit persons to whom the Software is
+furnished to do so, subject to the following conditions:
+
+The above copyright notice and this permission notice shall be included in all
+copies or substantial portions of the Software.
